/**
 * Copyright (c) 2019 Red Hat, Inc.
 * This program and the accompanying materials are made
 * available under the terms of the Eclipse Public License 2.0
 * which is available at:
 *
 *     https://www.eclipse.org/legal/epl-2.0/
 *
 * SPDX-License-Identifier: EPL-2.0
 *
 * Contributors:
 *   Red Hat, Inc. - initial API and implementation
 */
package org.eclipse.jkube.kit.config.service;

import com.fasterxml.jackson.core.JsonProcessingException;
import io.fabric8.kubernetes.api.model.ConfigMap;
import io.fabric8.kubernetes.api.model.HasMetadata;
import io.fabric8.kubernetes.api.model.KubernetesList;
import io.fabric8.kubernetes.api.model.Namespace;
import io.fabric8.kubernetes.api.model.ObjectMeta;
import io.fabric8.kubernetes.api.model.PersistentVolumeClaim;
import io.fabric8.kubernetes.api.model.Pod;
import io.fabric8.kubernetes.api.model.ReplicationController;
import io.fabric8.kubernetes.api.model.ReplicationControllerSpec;
import io.fabric8.kubernetes.api.model.Secret;
import io.fabric8.kubernetes.api.model.Service;
import io.fabric8.kubernetes.api.model.ServiceAccount;
import io.fabric8.kubernetes.api.model.apiextensions.v1beta1.CustomResourceDefinition;
import io.fabric8.kubernetes.api.model.apiextensions.v1beta1.CustomResourceDefinitionList;
import io.fabric8.kubernetes.api.model.apps.DaemonSet;
import io.fabric8.kubernetes.api.model.apps.Deployment;
import io.fabric8.kubernetes.api.model.apps.ReplicaSet;
import io.fabric8.kubernetes.api.model.apps.StatefulSet;
import io.fabric8.kubernetes.api.model.batch.Job;
import io.fabric8.kubernetes.api.model.extensions.Ingress;
import io.fabric8.kubernetes.api.model.rbac.Role;
import io.fabric8.kubernetes.api.model.rbac.RoleBinding;
import io.fabric8.kubernetes.client.KubernetesClient;
import io.fabric8.kubernetes.client.KubernetesClientException;
import io.fabric8.kubernetes.client.dsl.MixedOperation;
import io.fabric8.kubernetes.client.dsl.Resource;
import io.fabric8.kubernetes.client.dsl.base.CustomResourceDefinitionContext;
import io.fabric8.kubernetes.client.utils.Serialization;
import io.fabric8.openshift.api.model.BuildConfig;
import io.fabric8.openshift.api.model.DeploymentConfig;
import io.fabric8.openshift.api.model.ImageStream;
import io.fabric8.openshift.api.model.ImageStreamSpec;
import io.fabric8.openshift.api.model.OAuthClient;
import io.fabric8.openshift.api.model.Project;
import io.fabric8.openshift.api.model.ProjectRequest;
import io.fabric8.openshift.api.model.ProjectRequestBuilder;
import io.fabric8.openshift.api.model.Route;
import io.fabric8.openshift.api.model.TagReference;
import io.fabric8.openshift.api.model.Template;
import io.fabric8.openshift.client.OpenShiftClient;
import org.eclipse.jkube.kit.common.GenericCustomResource;
import org.eclipse.jkube.kit.common.KitLogger;
import org.eclipse.jkube.kit.common.util.FileUtil;
import org.eclipse.jkube.kit.common.util.KubernetesHelper;
import org.eclipse.jkube.kit.common.util.OpenshiftHelper;
import org.eclipse.jkube.kit.common.util.ResourceUtil;
import org.eclipse.jkube.kit.common.util.UserConfigurationCompare;
import org.eclipse.jkube.kit.config.resource.JKubeAnnotations;
import org.eclipse.jkube.kit.config.service.kubernetes.KubernetesClientUtil;
import org.apache.commons.io.FileUtils;
import org.apache.commons.lang3.StringUtils;

import java.io.File;
import java.io.IOException;
import java.net.HttpURLConnection;
import java.nio.charset.Charset;
import java.util.ArrayList;
import java.util.Collection;
import java.util.HashSet;
import java.util.List;
import java.util.Map;
import java.util.Objects;
import java.util.Set;
import java.util.stream.Collectors;

import static org.eclipse.jkube.kit.common.util.KubernetesHelper.getCrdContext;
import static org.eclipse.jkube.kit.common.util.KubernetesHelper.getFullyQualifiedApiGroupWithKind;
import static org.eclipse.jkube.kit.common.util.KubernetesHelper.getKind;
import static org.eclipse.jkube.kit.common.util.KubernetesHelper.getName;
import static org.eclipse.jkube.kit.common.util.KubernetesHelper.getOrCreateLabels;
import static org.eclipse.jkube.kit.common.util.KubernetesHelper.getOrCreateMetadata;

/**
 * Applies DTOs to the current Kubernetes master
 */
public class ApplyService {

    private final KubernetesClient kubernetesClient;
    private final KitLogger log;

    private boolean allowCreate = true;
    private boolean servicesOnlyMode;
    private boolean ignoreServiceMode;
    private boolean ignoreRunningOAuthClients = true;
    private boolean ignoreBoundPersistentVolumeClaims = true;
    private boolean rollingUpgrade;
    private boolean processTemplatesLocally;
    private File logJsonDir;
    private File basedir;
    private boolean supportOAuthClients;
    private boolean deletePodsOnReplicationControllerUpdate = true;
    private String namespace = KubernetesHelper.getDefaultNamespace();
    private boolean rollingUpgradePreserveScale = true;
    private boolean recreateMode;
    private PatchService patchService;
    // This map is to track projects created.
    private static final Set<String> projectsCreated = new HashSet<>();

    public ApplyService(KubernetesClient kubernetesClient, KitLogger log) {
        this.kubernetesClient = kubernetesClient;
        this.patchService = new PatchService(kubernetesClient, log);
        this.log = log;
    }

    /**
     * Applies the given DTOs onto the Kubernetes master
     */
    public void apply(Object dto, String sourceName) {
        if (dto instanceof List) {
            List<Object> list = (List<Object>) dto;
            for (Object element : list) {
                if (dto == element) {
                    log.warn("Found recursive nested object for %s of class: %s", dto, dto.getClass().getName());
                    continue;
                }
                apply(element, sourceName);
            }
        } else if (dto instanceof KubernetesList) {
            applyList((KubernetesList) dto, sourceName);
        } else if (dto != null) {
            applyEntity(dto, sourceName);
        }
    }

    public boolean isAlreadyApplied(HasMetadata resource) {
        return kubernetesClient.resource(resource).inNamespace(namespace).fromServer().get() != null;
    }

    /**
     * Applies the given DTOs onto the Kubernetes master
     */
    private void applyEntity(Object dto, String sourceName) {
        if (dto instanceof Pod) {
            applyPod((Pod) dto, sourceName);
        } else if (dto instanceof ReplicationController) {
            applyReplicationController((ReplicationController) dto, sourceName);
        } else if (dto instanceof Service) {
            applyService((Service) dto, sourceName);
        } else if (dto instanceof Route) {
            applyRoute((Route) dto, sourceName);
        } else if (dto instanceof BuildConfig) {
            applyBuildConfig((BuildConfig) dto, sourceName);
        } else if (dto instanceof DeploymentConfig) {
            DeploymentConfig resource = (DeploymentConfig) dto;
            OpenShiftClient openShiftClient = getOpenShiftClient();
            if (openShiftClient != null) {
                applyResource(resource, sourceName, openShiftClient.deploymentConfigs());
            } else {
                log.warn("Not connected to OpenShift cluster so cannot apply entity %s", dto);
            }
        } else if (dto instanceof RoleBinding) {
            applyRoleBinding((RoleBinding) dto, sourceName);
        } else if (dto instanceof Role) {
            applyResource((Role)dto, sourceName, kubernetesClient.rbac().roles());
        } else if (dto instanceof ImageStream) {
            applyImageStream((ImageStream) dto, sourceName);
        } else if (dto instanceof OAuthClient) {
            applyOAuthClient((OAuthClient) dto, sourceName);
        } else if (dto instanceof Template) {
            applyTemplate((Template) dto, sourceName);
        } else if (dto instanceof ServiceAccount) {
            applyServiceAccount((ServiceAccount) dto, sourceName);
        } else if (dto instanceof Secret) {
            applySecret((Secret) dto, sourceName);
        } else if (dto instanceof ConfigMap) {
            applyResource((ConfigMap) dto, sourceName, kubernetesClient.configMaps());
        } else if (dto instanceof DaemonSet) {
            applyResource((DaemonSet) dto, sourceName, kubernetesClient.apps().daemonSets());
        } else if (dto instanceof Deployment) {
            applyResource((Deployment) dto, sourceName, kubernetesClient.apps().deployments());
        } else if (dto instanceof ReplicaSet) {
            applyResource((ReplicaSet) dto, sourceName, kubernetesClient.apps().replicaSets());
        } else if (dto instanceof StatefulSet) {
            applyResource((StatefulSet) dto, sourceName, kubernetesClient.apps().statefulSets());
        } else if (dto instanceof Ingress) {
            applyResource((Ingress) dto, sourceName, kubernetesClient.extensions().ingresses());
        } else if (dto instanceof PersistentVolumeClaim) {
            applyPersistentVolumeClaim((PersistentVolumeClaim) dto, sourceName);
        }else if (dto instanceof CustomResourceDefinition) {
            applyCustomResourceDefinition((CustomResourceDefinition) dto, sourceName);
        } else if (dto instanceof Job) {
            applyJob((Job) dto, sourceName);
<<<<<<< HEAD
        } else if (dto instanceof GenericCustomResource) {
            applyGenericCustomResource((GenericCustomResource) dto, sourceName);
=======

        } else if (dto instanceof Namespace) {
            applyNamespace((Namespace) dto);
        } else if (dto instanceof Project) {
            applyProject((Project) dto);
>>>>>>> cf887356
        } else if (dto instanceof HasMetadata) {
            HasMetadata entity = (HasMetadata) dto;
            try {
                log.info("Applying %s %s from %s", getKind(entity), getName(entity), sourceName);
                kubernetesClient.resource(entity).inNamespace(getNamespace()).createOrReplace();
            } catch (Exception e) {
                onApplyError("Failed to create " + getKind(entity) + " from " + sourceName + ". " + e, e);
            }
        } else {
            throw new IllegalArgumentException("Unknown entity type " + dto);
        }
    }

    public void applyGenericCustomResource(GenericCustomResource dto, String sourceName) {
        try {
            CustomResourceDefinitionList crdList = kubernetesClient.apiextensions().v1beta1().customResourceDefinitions().list();
            CustomResourceDefinitionContext crdContext = getCrdContext(crdList, dto);
            if (crdContext == null) {
                onApplyError(String.format("Unable to find CustomResourceDefinition for CustomResource: %s#%s",
                    dto.getApiVersion(), dto.getKind()), null);
            }
            applyCustomResource(crdContext, dto, sourceName);
        } catch (IOException exception) {
            onApplyError("Failed to apply " + getKind(dto) + " from " + sourceName + ". ", exception);
        }
    }

    public void applyOAuthClient(OAuthClient entity, String sourceName) {
        OpenShiftClient openShiftClient = getOpenShiftClient();
        if (openShiftClient != null && supportOAuthClients) {
            String id = getName(entity);
            Objects.requireNonNull(id, "No name for " + entity + " " + sourceName);
            if (isServicesOnlyMode()) {
                log.debug("Only processing Services right now so ignoring OAuthClient: %s", id);
                return;
            }
            OAuthClient old = openShiftClient.oAuthClients().withName(id).get();
            if (isRunning(old)) {
                if (isIgnoreRunningOAuthClients()) {
                    log.info("Not updating the OAuthClient which are shared across namespaces as its already running");
                    return;
                }
                if (UserConfigurationCompare.configEqual(entity, old)) {
                    log.info("OAuthClient has not changed so not doing anything");
                } else {
                    if (isRecreateMode()) {
                        openShiftClient.oAuthClients().withName(id).delete();
                        doCreateOAuthClient(entity, sourceName);
                    } else {
                        try {
                            Object answer = openShiftClient.oAuthClients().withName(id).replace(entity);
                            log.info("Updated OAuthClient result: %s", answer);
                        } catch (Exception e) {
                            onApplyError("Failed to update OAuthClient from " + sourceName + ". " + e + ". " + entity, e);
                        }
                    }
                }
            } else {
                if (!isAllowCreate()) {
                    log.warn("Creation disabled so not creating an OAuthClient from %s name %s", sourceName, getName(entity));
                } else {
                    doCreateOAuthClient(entity, sourceName);
                }
            }
        }
    }

    protected void doCreateOAuthClient(OAuthClient entity, String sourceName) {
        OpenShiftClient openShiftClient = getOpenShiftClient();
        if (openShiftClient != null) {
            try {
                openShiftClient.oAuthClients().create(entity);
            } catch (Exception e) {
                onApplyError("Failed to create OAuthClient from " + sourceName + ". " + e + ". " + entity, e);
            }
        }
    }

    /**
     * Creates/updates the template and processes it returning the processed DTOs
     */
    public Object applyTemplate(Template entity, String sourceName) {
        installTemplate(entity, sourceName);
        return processTemplate(entity, sourceName);
    }

    /**
     * Installs the template into the namespace without processing it
     */
    public void installTemplate(Template entity, String sourceName) {
        OpenShiftClient openShiftClient = getOpenShiftClient();
        if (openShiftClient == null) {
            // lets not install the template on Kubernetes!
            return;
        }
        if (!isProcessTemplatesLocally()) {
            String currentNamespace = getNamespace();
            String id = getName(entity);
            Objects.requireNonNull(id, "No name for " + entity + " " + sourceName);
            Template old = openShiftClient.templates().inNamespace(currentNamespace).withName(id).get();
            if (isRunning(old)) {
                if (UserConfigurationCompare.configEqual(entity, old)) {
                    log.info("Template has not changed so not doing anything");
                } else {
                    boolean recreateMode = isRecreateMode();
                    // TODO seems you can't update templates right now
                    recreateMode = true;
                    if (recreateMode) {
                        openShiftClient.templates().inNamespace(currentNamespace).withName(id).delete();
                        doCreateTemplate(entity, currentNamespace, sourceName);
                    } else {
                        log.info("Updating a Template from %s", sourceName);
                        try {
                            Object answer = openShiftClient.templates().inNamespace(currentNamespace).withName(id).replace(entity);
                            log.info("Updated Template: " + answer);
                        } catch (Exception e) {
                            onApplyError("Failed to update Template from " + sourceName + ". " + e + ". " + entity, e);
                        }
                    }
                }
            } else {
                if (!isAllowCreate()) {
                    log.warn("Creation disabled so not creating a Template from %s namespace %s name %s", sourceName, currentNamespace, getName(entity));
                } else {
                    doCreateTemplate(entity, currentNamespace, sourceName);
                }
            }
        }
    }

    public OpenShiftClient getOpenShiftClient() {
        return OpenshiftHelper.asOpenShiftClient(kubernetesClient);
    }

    protected void doCreateTemplate(Template entity, String namespace, String sourceName) {
        OpenShiftClient openShiftClient = getOpenShiftClient();
        if (openShiftClient != null) {
            log.info("Creating a Template from " + sourceName + " namespace " + namespace + " name " + getName(entity));
            try {
                Object answer = openShiftClient.templates().inNamespace(namespace).create(entity);
                logGeneratedEntity("Created Template: ", namespace, entity, answer);
            } catch (Exception e) {
                onApplyError("Failed to Template entity from " + sourceName + ". " + e + ". " + entity, e);
            }
        }
    }

    /**
     * Creates/updates a service account and processes it returning the processed DTOs
     */
    public void applyServiceAccount(ServiceAccount serviceAccount, String sourceName) {
        String currentNamespace = getNamespace();
        String id = getName(serviceAccount);
        Objects.requireNonNull(id, "No name for " + serviceAccount + " " + sourceName);
        if (isServicesOnlyMode()) {
            log.debug("Only processing Services right now so ignoring ServiceAccount: " + id);
            return;
        }
        ServiceAccount old = kubernetesClient.serviceAccounts().inNamespace(currentNamespace).withName(id).get();
        if (isRunning(old)) {
            if (UserConfigurationCompare.configEqual(serviceAccount, old)) {
                log.info("ServiceAccount has not changed so not doing anything");
            } else {
                if (isRecreateMode()) {
                    kubernetesClient.serviceAccounts().inNamespace(currentNamespace).withName(id).delete();
                    doCreateServiceAccount(serviceAccount, currentNamespace, sourceName);
                } else {
                    log.info("Updating a ServiceAccount from " + sourceName);
                    try {
                        Object answer = kubernetesClient.serviceAccounts().inNamespace(currentNamespace).withName(id).replace(serviceAccount);
                        logGeneratedEntity("Updated ServiceAccount: ", currentNamespace, serviceAccount, answer);
                    } catch (Exception e) {
                        onApplyError("Failed to update ServiceAccount from " + sourceName + ". " + e + ". " + serviceAccount, e);
                    }
                }
            }
        } else {
            if (!isAllowCreate()) {
                log.warn("Creation disabled so not creating a ServiceAccount from " + sourceName + " namespace " + currentNamespace + " name " + getName(serviceAccount));
            } else {
                doCreateServiceAccount(serviceAccount, currentNamespace, sourceName);
            }
        }
    }

    protected void doCreateServiceAccount(ServiceAccount serviceAccount, String namespace, String sourceName) {
        log.info("Creating a ServiceAccount from " + sourceName + " namespace " + namespace + " name " + getName
                (serviceAccount));
        try {
            Object answer;
            if (StringUtils.isNotBlank(namespace)) {
                answer = kubernetesClient.serviceAccounts().inNamespace(namespace).create(serviceAccount);
            } else {
                answer = kubernetesClient.serviceAccounts().inNamespace(getNamespace()).create(serviceAccount);
            }
            logGeneratedEntity("Created ServiceAccount: ", namespace, serviceAccount, answer);
        } catch (Exception e) {
            onApplyError("Failed to create ServiceAccount from " + sourceName + ". " + e + ". " + serviceAccount, e);
        }
    }

    public void applyPersistentVolumeClaim(PersistentVolumeClaim entity, String sourceName) {
        // we cannot update PVCs
        boolean alwaysRecreate = true;
        String currentNamespace = getNamespace();
        String id = getName(entity);
        Objects.requireNonNull(id, "No name for " + entity + " " + sourceName);
        if (isServicesOnlyMode()) {
            log.debug("Only processing Services right now so ignoring PersistentVolumeClaim: " + id);
            return;
        }
        PersistentVolumeClaim old = kubernetesClient.persistentVolumeClaims().inNamespace(currentNamespace).withName(id).get();
        if (isRunning(old)) {
            if (UserConfigurationCompare.configEqual(entity, old)) {
                log.info("PersistentVolumeClaim has not changed so not doing anything");
            } else {
                if (alwaysRecreate || isRecreateMode()) {
                    if (!isRecreateMode() && isIgnoreBoundPersistentVolumeClaims() && isBound(old)) {
                        log.warn("PersistentVolumeClaim " + id + " in namespace " + currentNamespace + " is already bound and will not be replaced with the new one from " + sourceName);
                    } else {
                        log.info("Deleting PersistentVolumeClaim from namespace " + currentNamespace + " with name " + id);
                        kubernetesClient.persistentVolumeClaims().inNamespace(currentNamespace).withName(id).delete();
                        log.info("Deleted PersistentVolumeClaim from namespace " + currentNamespace + " with name " + id);

                        doCreatePersistentVolumeClaim(entity, currentNamespace, sourceName);
                    }
                } else {
                    doPatchEntity(old, entity, currentNamespace, sourceName);
                }
            }
        } else {
            if (!isAllowCreate()) {
                log.warn("Creation disabled so not creating a PersistentVolumeClaim from " + sourceName + " namespace " + currentNamespace + " name " + getName(entity));
            } else {
                doCreatePersistentVolumeClaim(entity, currentNamespace, sourceName);
            }
        }
    }

    public void applyCustomResourceDefinition(CustomResourceDefinition entity, String sourceName) {
        String currentNamespace = getNamespace();
        String id = getName(entity);
        Objects.requireNonNull(id, "No name for " + entity + " " + sourceName);
        if (isServicesOnlyMode()) {
            log.debug("Only processing Services right now so ignoring Custom Resource Definition: " + currentNamespace + ":" + id);
            return;
        }
        CustomResourceDefinition old = kubernetesClient.apiextensions().v1beta1().customResourceDefinitions().withName(id).get();
        if (isRunning(old)) {
            if (UserConfigurationCompare.configEqual(entity, old)) {
                log.info("Custom Resource Definition has not changed so not doing anything");
            } else {
                if (isRecreateMode()) {
                    log.info("Deleting Custom Resource Definition: " + id);
                    kubernetesClient.apiextensions().v1beta1().customResourceDefinitions().withName(id).delete();
                    doCreateCustomResourceDefinition(entity, sourceName);
                } else {
                    doPatchEntity(old, entity, currentNamespace, sourceName);
                }
            }
        } else {
            if (!isAllowCreate()) {
                log.warn("Creation disabled so not creating a Custom Resource Definition from " + sourceName + " name " + getName(entity));
            } else {
                doCreateCustomResourceDefinition(entity, sourceName);
            }
        }
    }

    private void doCreateCustomResourceDefinition(CustomResourceDefinition entity, String sourceName) {
        log.info("Creating a Custom Resource Definition from " + sourceName + " name " + getName(entity));
        try {
            CustomResourceDefinition answer = kubernetesClient.apiextensions().v1beta1().customResourceDefinitions().create(entity);
            log.info("Created Custom Resource Definition result: %s", answer.getMetadata().getName());
        } catch (Exception e) {
            onApplyError("Failed to create Custom Resource Definition from " + sourceName + ". " + e + ". " + entity, e);
        }
    }

    public void applyCustomResource(CustomResourceDefinitionContext context, GenericCustomResource genericCustomResource, String sourceName)
        throws IOException {

        String customResourceStr = Serialization.jsonMapper().writeValueAsString(genericCustomResource);
        String name = genericCustomResource.getMetadata().getName();
        String apiGroupWithKind = KubernetesHelper.getFullyQualifiedApiGroupWithKind(context);
        Objects.requireNonNull(name, "No name for " + genericCustomResource + " " + sourceName);

        if (isRecreateMode()) {
            KubernetesClientUtil.doDeleteCustomResource(kubernetesClient, context, namespace, name);
            KubernetesClientUtil.doCreateCustomResource(kubernetesClient, context, namespace, customResourceStr);
            log.info("Created Custom Resource: %s %s/%s", apiGroupWithKind, namespace, name);
        } else {
            Map<String, Object> crFromServer = KubernetesClientUtil.doGetCustomResource(kubernetesClient, context, namespace, name);
            if (crFromServer == null) {
                KubernetesClientUtil.doCreateCustomResource(kubernetesClient, context, namespace, customResourceStr);
                log.info("Created Custom Resource: %s %s/%s", apiGroupWithKind, namespace, name);
            } else {
                KubernetesClientUtil.doEditCustomResource(kubernetesClient, context, namespace, name, customResourceStr);
                log.info("Updated Custom Resource: %s %s/%s", KubernetesHelper.getFullyQualifiedApiGroupWithKind(context), namespace, name);
            }
        }
    }

    protected boolean isBound(PersistentVolumeClaim claim) {
        return claim != null &&
                claim.getStatus() != null &&
                "Bound".equals(claim.getStatus().getPhase());
    }

    protected void doCreatePersistentVolumeClaim(PersistentVolumeClaim entity, String namespace, String sourceName) {
        log.info("Creating a PersistentVolumeClaim from " + sourceName + " namespace " + namespace + " name " + getName(entity));
        try {
            Object answer;
            if (StringUtils.isNotBlank(namespace)) {
                answer = kubernetesClient.persistentVolumeClaims().inNamespace(namespace).create(entity);
            } else {
                answer = kubernetesClient.persistentVolumeClaims().inNamespace(getNamespace()).create(entity);
            }
            logGeneratedEntity("Created PersistentVolumeClaim: ", namespace, entity, answer);
        } catch (Exception e) {
            onApplyError("Failed to create PersistentVolumeClaim from " + sourceName + ". " + e + ". " + entity, e);
        }
    }

    public void applySecret(Secret secret, String sourceName) {
        String currentNamespace = getNamespace(secret);
        String id = getName(secret);
        Objects.requireNonNull(id, "No name for " + secret + " " + sourceName);
        if (isServicesOnlyMode()) {
            log.debug("Only processing Services right now so ignoring Secrets: " + id);
            return;
        }

        Secret old = kubernetesClient.secrets().inNamespace(currentNamespace).withName(id).get();
        // check if the secret already exists or not
        if (isRunning(old)) {
            // if the secret already exists and is the same, then do nothing
            if (UserConfigurationCompare.configEqual(secret, old)) {
                log.info("Secret has not changed so not doing anything");
            } else {
                if (isRecreateMode()) {
                    kubernetesClient.secrets().inNamespace(currentNamespace).withName(id).delete();
                    doCreateSecret(secret, currentNamespace, sourceName);
                } else {
                    doPatchEntity(old, secret, currentNamespace, sourceName);
                }
            }
        } else {
            if (!isAllowCreate()) {
                log.warn("Creation disabled so not creating a Secret from " + sourceName + " namespace " + currentNamespace + " name " + getName(secret));
            } else {
                doCreateSecret(secret, currentNamespace, sourceName);
            }
        }
    }

    protected void doCreateSecret(Secret secret, String namespace, String sourceName) {
        log.info("Creating a Secret from " + sourceName + " namespace " + namespace + " name " + getName(secret));
        try {
            Object answer;
            if (StringUtils.isNotBlank(namespace)) {
                answer = kubernetesClient.secrets().inNamespace(namespace).create(secret);
            } else {
                answer = kubernetesClient.secrets().inNamespace(getNamespace()).create(secret);
            }
            logGeneratedEntity("Created Secret: ", namespace, secret, answer);
        } catch (Exception e) {
            onApplyError("Failed to create Secret from " + sourceName + ". " + e + ". " + secret, e);
        }
    }

    protected void logGeneratedEntity(String message, String namespace, HasMetadata entity, Object result) {
        if (logJsonDir != null) {
            File namespaceDir = new File(logJsonDir, namespace);
            namespaceDir.mkdirs();
            String kind = getKind(entity);
            String name = getName(entity);
            if (StringUtils.isNotBlank(kind)) {
                name = kind.toLowerCase() + "-" + name;
            }
            if (StringUtils.isBlank(name)) {
                log.warn("No name for the entity " + entity);
            } else {
                String fileName = name + ".json";
                File file = new File(namespaceDir, fileName);
                if (file.exists()) {
                    int idx = 1;
                    while (true) {
                        fileName = name + "-" + idx++ + ".json";
                        file = new File(namespaceDir, fileName);
                        if (!file.exists()) {
                            break;
                        }
                    }
                }
                String text;
                if (result instanceof String) {
                    text = result.toString();
                } else {
                    try {
                        text = ResourceUtil.toJson(result);
                    } catch (JsonProcessingException e) {
                        log.warn("Cannot convert " + result + " to JSON: " + e, e);
                        if (result != null) {
                            text = result.toString();
                        } else {
                            text = "null";
                        }
                    }
                }
                try {
                    FileUtils.writeStringToFile(file, text, Charset.defaultCharset());
                    Object fileLocation = file;
                    if (basedir != null) {
                        String path = FileUtil.getRelativePath(basedir, file).getPath();
                        if (path != null) {
                            fileLocation = FileUtil.stripPrefix(path, "/");
                        }
                    }
                    log.info(message + fileLocation);
                } catch (IOException e) {
                    log.warn("Failed to write to file " + file + ". " + e, e);
                }
                return;
            }
        }
        log.info(message + result);
    }

    public Object processTemplate(Template entity, String sourceName) {
            try {
                return OpenshiftHelper.processTemplatesLocally(entity, false);
            } catch (IOException e) {
                onApplyError("Failed to process template " + sourceName + ". " + e + ". " + entity, e);
                return null;
            }
    }

    public void applyRoute(Route entity, String sourceName) {
        OpenShiftClient openShiftClient = getOpenShiftClient();
        if (openShiftClient != null) {
            String id = getName(entity);
            Objects.requireNonNull(id, "No name for " + entity + " " + sourceName);
            String currentNamespace = KubernetesHelper.getNamespace(entity);
            if (StringUtils.isBlank(currentNamespace)) {
                currentNamespace = getNamespace();
            }
            if (isServicesOnlyMode()) {
                log.debug("Ignoring Route: " + currentNamespace + ":" + id);
                return;
            }
            Route route = openShiftClient.routes().inNamespace(currentNamespace).withName(id).get();
            if (isRunning(route)) {
                if (UserConfigurationCompare.configEqual(entity, route)) {
                    log.info("Route has not changed so not doing anything");
                } else {
                    if (isRecreateMode()) {
                        log.info("Deleting Route: " + id);
                        openShiftClient.routes().inNamespace(currentNamespace).withName(id).delete();
                        doCreateRoute(entity, currentNamespace, sourceName);
                    } else {
                        doPatchEntity(route, entity, currentNamespace, sourceName);
                    }
                }
            } else {
                if (!isAllowCreate()) {
                    log.warn("Creation disabled so not creating a Route from " + sourceName + " namespace " + currentNamespace + " name " + id);
                } else {
                    doCreateRoute(entity, currentNamespace, sourceName);
                }
            }
        }
    }

    private void doCreateRoute(Route entity, String namespace, String sourceName) {
        OpenShiftClient openShiftClient = getOpenShiftClient();
        String id = getName(entity);
        try {
            log.info("Creating Route " + namespace + ":" + id + " " +
                    (entity.getSpec() != null ?
                            "host: " + entity.getSpec().getHost() :
                            "No Spec !"));
            openShiftClient.routes().inNamespace(namespace).create(entity);
        } catch (Exception e) {
            onApplyError("Failed to create Route from " + sourceName + ". " + e + ". " + entity, e);
        }
    }

    public void applyBuildConfig(BuildConfig entity, String sourceName) {
        OpenShiftClient openShiftClient = getOpenShiftClient();
        if (openShiftClient != null) {
            String id = getName(entity);

            Objects.requireNonNull(id, "No name for " + entity + " " + sourceName);
            String currentNamespace = KubernetesHelper.getNamespace(entity);
            if (StringUtils.isBlank(currentNamespace)) {
                currentNamespace = getNamespace();
            }
            applyNamespace(currentNamespace);
            BuildConfig old = openShiftClient.buildConfigs().inNamespace(currentNamespace).withName(id).get();
            if (isRunning(old)) {
                if (UserConfigurationCompare.configEqual(entity, old)) {
                    log.info("BuildConfig has not changed so not doing anything");
                } else {
                    if (isRecreateMode()) {
                        log.info("Deleting BuildConfig: " + id);
                        openShiftClient.buildConfigs().inNamespace(currentNamespace).withName(id).delete();
                        doCreateBuildConfig(entity, currentNamespace, sourceName);
                    } else {
                        doPatchEntity(old, entity, currentNamespace, sourceName);
                    }
                }
            } else {
                if (!isAllowCreate()) {
                    log.warn("Creation disabled so not creating BuildConfig from " + sourceName + " namespace " + currentNamespace + " name " + getName(entity));
                } else {
                    doCreateBuildConfig(entity, currentNamespace, sourceName);
                }
            }
        }
    }

    public void doCreateBuildConfig(BuildConfig entity, String namespace , String sourceName) {
        OpenShiftClient openShiftClient = getOpenShiftClient();
        if (openShiftClient != null) {
            try {
                openShiftClient.buildConfigs().inNamespace(namespace).create(entity);
            } catch (Exception e) {
                onApplyError("Failed to create BuildConfig from " + sourceName + ". " + e, e);
            }
        }
    }

    public void applyRoleBinding(RoleBinding entity, String sourceName) {
        String id = getName(entity);

        Objects.requireNonNull(id, "No name for " + entity + " " + sourceName);
        String currentNamespace = KubernetesHelper.getNamespace(entity);
        if (StringUtils.isBlank(currentNamespace)) {
            currentNamespace = getNamespace();
        }
        applyNamespace(currentNamespace);
        RoleBinding old = kubernetesClient.rbac().roleBindings().inNamespace(currentNamespace).withName(id).get();
        if (isRunning(old)) {
            if (UserConfigurationCompare.configEqual(entity, old)) {
                log.info("RoleBinding has not changed so not doing anything");
            } else {
                if (isRecreateMode()) {
                    log.info("Deleting RoleBinding: " + id);
                    kubernetesClient.rbac().roleBindings().inNamespace(currentNamespace).withName(id).delete();
                    doCreateRoleBinding(entity, currentNamespace, sourceName);
                } else {
                    log.info("Updating RoleBinding from " + sourceName);
                    try {
                        String resourceVersion = KubernetesHelper.getResourceVersion(old);
                        ObjectMeta metadata = getOrCreateMetadata(entity);
                        metadata.setNamespace(currentNamespace);
                        metadata.setResourceVersion(resourceVersion);
                        Object answer = kubernetesClient.rbac().roleBindings().inNamespace(currentNamespace).withName(id).replace(entity);
                        logGeneratedEntity("Updated RoleBinding: ", currentNamespace, entity, answer);
                    } catch (Exception e) {
                        onApplyError("Failed to update RoleBinding from " + sourceName + ". " + e + ". " + entity, e);
                    }
                }
            }
        } else {
            if (!isAllowCreate()) {
                log.warn("Creation disabled so not creating RoleBinding from " + sourceName + " namespace " + currentNamespace + " name " + getName(entity));
            } else {
                doCreateRoleBinding(entity, currentNamespace, sourceName);
            }
        }
    }

    public void doCreateRoleBinding(RoleBinding entity, String namespace , String sourceName) {
        try {
            log.info("Creating RoleBinding from " + sourceName + " namespace " + namespace + " name " + getName(entity));
            kubernetesClient.rbac().roleBindings().inNamespace(namespace).create(entity);
        } catch (Exception e) {
            onApplyError("Failed to create RoleBinding from " + sourceName + ". " + e, e);
        }
    }

    public void applyImageStream(ImageStream entity, String sourceName) {
        OpenShiftClient openShiftClient = getOpenShiftClient();
        if (openShiftClient != null) {
            String kind = getKind(entity);
            String name = getName(entity);
            String currentNamespace = getNamespace();
            try {
                Resource<ImageStream> resource = openShiftClient.imageStreams().inNamespace(currentNamespace).withName(name);
                ImageStream old = resource.get();
                if (old == null) {
                    log.info("Creating " + kind + " " + name + " from " + sourceName);
                    resource.create(entity);
                } else {
                    log.info("Updating " + kind + " " + name + " from " + sourceName);
                    copyAllImageStreamTags(entity, old);
                    entity = patchService.compareAndPatchEntity(currentNamespace, entity, old);
                    openShiftClient.resource(entity).inNamespace(currentNamespace).createOrReplace();
                }
            } catch (Exception e) {
                onApplyError("Failed to create " + kind + " from " + sourceName + ". " + e, e);
            }
        }
    }

    protected void copyAllImageStreamTags(ImageStream from, ImageStream to) {
        ImageStreamSpec toSpec = to.getSpec();
        if (toSpec == null) {
            toSpec = new ImageStreamSpec();
            to.setSpec(toSpec);
        }
        List<TagReference> toTags = toSpec.getTags();
        if (toTags == null) {
            toTags = new ArrayList<>();
            toSpec.setTags(toTags);
        }

        ImageStreamSpec fromSpec = from.getSpec();
        if (fromSpec != null) {
            List<TagReference> fromTags = fromSpec.getTags();
            if (fromTags != null) {
                // lets remove all the tags with these names first
                for (TagReference tag : fromTags) {
                    removeTagByName(toTags, tag.getName());
                }

                // now lets add them all in case 2 tags have the same name
                for (TagReference tag : fromTags) {
                    toTags.add(tag);
                }
            }
        }
    }

    /**
     * Removes all the tags with the given name
     * @return the number of tags removed
     */
    private int removeTagByName(List<TagReference> tags, String tagName) {
        List<TagReference> removeTags = new ArrayList<>();
        for (TagReference tag : tags) {
            if (Objects.equals(tagName, tag.getName())) {
                removeTags.add(tag);
            }
        }
        tags.removeAll(removeTags);
        return removeTags.size();
    }


    public void applyList(KubernetesList list, String sourceName) {
        List<HasMetadata> entities = list.getItems();
        if (entities != null) {
            for (Object entity : entities) {
                applyEntity(entity, sourceName);
            }
        }
    }

    public void applyService(Service service, String sourceName) {
        String currentNamespace = getNamespace();
        String id = getName(service);
        Objects.requireNonNull(id, "No name for " + service + " " + sourceName);
        if (isIgnoreServiceMode()) {
            log.debug("Ignoring Service: " + currentNamespace + ":" + id);
            return;
        }
        Service old = kubernetesClient.services().inNamespace(currentNamespace).withName(id).get();
        if (isRunning(old)) {
            if (UserConfigurationCompare.configEqual(service, old)) {
                log.info("Service has not changed so not doing anything");
            } else {
                if (isRecreateMode()) {
                    log.info("Deleting Service: " + id);
                    kubernetesClient.services().inNamespace(currentNamespace).withName(id).delete();
                    doCreateService(service, currentNamespace, sourceName);
                } else {
                    doPatchEntity(old, service, currentNamespace, sourceName);
                }
            }
        } else {
            if (!isAllowCreate()) {
                log.warn("Creation disabled so not creating a Service from " + sourceName + " namespace " + currentNamespace + " name " + getName(service));
            } else {
                doCreateService(service, currentNamespace, sourceName);
            }
        }
    }

    public <T extends HasMetadata,L> void applyResource(T resource, String sourceName, MixedOperation<T, L, ? extends Resource<T>> resources) {
        String currentNamespace = getNamespace();
        String id = getName(resource);
        String kind = getKind(resource);
        Objects.requireNonNull(id, "No name for " + resource + " " + sourceName);
        if (isServicesOnlyMode()) {
            log.debug("Ignoring " + kind + ": " + currentNamespace + ":" + id);
            return;
        }
        T old = resources.inNamespace(currentNamespace).withName(id).get();
        if (isRunning(old)) {
            if (UserConfigurationCompare.configEqual(resource, old)) {
                log.info(kind + " has not changed so not doing anything");
            } else {
                if (isRecreateMode()) {
                    log.info("Deleting " + kind + ": " + id);
                    resources.inNamespace(currentNamespace).withName(id).delete();
                    doCreateResource(resource, currentNamespace, sourceName, resources);
                } else {
                    log.info("Updating " + kind + " from " + sourceName);
                    try {
                        Object answer = resources.inNamespace(currentNamespace).withName(id).replace(resource);
                        logGeneratedEntity("Updated " + kind + ": ", currentNamespace, resource, answer);
                    } catch (Exception e) {
                        onApplyError("Failed to update " + kind + " from " + sourceName + ". " + e + ". " + resource, e);
                    }
                }
            }
        } else {
            if (!isAllowCreate()) {
                log.warn("Creation disabled so not creating a " + kind + " from " + sourceName + " namespace " + currentNamespace + " name " + getName(resource));
            } else {
                doCreateResource(resource, currentNamespace, sourceName, resources);
            }
        }
    }

    protected <T extends HasMetadata, L> void doCreateResource(T resource, String namespace , String sourceName, MixedOperation<T, L, ? extends Resource<T>> resources) {
        String kind = getKind(resource);
        log.info("Creating a " + kind + " from " + sourceName + " namespace " + namespace + " name " + getName(resource));
        try {
            Object answer;
            if (StringUtils.isNotBlank(namespace)) {
                answer = resources.inNamespace(namespace).create(resource);
            } else {
                answer = resources.inNamespace(getNamespace()).create(resource);
            }
            logGeneratedEntity("Created " + kind + ": ", namespace, resource, answer);
        } catch (Exception e) {
            onApplyError("Failed to create " + kind + " from " + sourceName + ". " + e + ". " + resource, e);
        }
    }

    private <T extends HasMetadata> void doPatchEntity(T oldEntity, T newEntity, String namespace, String sourceName) {
        String kind = newEntity.getKind();
        log.info("Updating %s from %s", kind, sourceName);
        try {
            Object answer = patchService.compareAndPatchEntity(namespace, newEntity, oldEntity);
            logGeneratedEntity("Updated " + kind + ": ", namespace, newEntity, answer);
        } catch (Exception e) {
            onApplyError("Failed to update " + kind + " from " + sourceName + ". " + e + ". " + newEntity, e);
        }
    }

    protected void doCreateService(Service service, String namespace, String sourceName) {
        log.info("Creating a Service from " + sourceName + " namespace " + namespace + " name " + getName(service));
        try {
            Object answer;
            if (StringUtils.isNotBlank(namespace)) {
                answer = kubernetesClient.services().inNamespace(namespace).create(service);
            } else {
                answer = kubernetesClient.services().inNamespace(getNamespace()).create(service);
            }
            logGeneratedEntity("Created Service: ", namespace, service, answer);
        } catch (Exception e) {
            onApplyError("Failed to create Service from " + sourceName + ". " + e + ". " + service, e);
        }
    }

    public boolean checkNamespace(String namespaceName) {
        if (StringUtils.isBlank(namespaceName)) {
            return false;
        }
        OpenShiftClient openshiftClient = getOpenShiftClient();
        if (openshiftClient != null) {
            // It is preferable to iterate on the list of projects as regular user with the 'basic-role' bound
            // are not granted permission get operation on non-existing project resource that returns 403
            // instead of 404. Only more privileged roles like 'view' or 'cluster-reader' are granted this permission.
            List<Project> projects = openshiftClient.projects().list().getItems();
            for (Project project : projects) {
                if (namespaceName.equals(project.getMetadata().getName())) {
                    return true;
                }
            }
            return false;
        }
        else {
            return kubernetesClient.namespaces().withName(namespaceName).get() != null;
        }
    }

    public boolean deleteNamespace(String namespaceName) {
        if (!checkNamespace(namespaceName)) {
            return false;
        }
        OpenShiftClient openshiftClient = getOpenShiftClient();
        if (openshiftClient != null) {
            return openshiftClient.projects().withName(namespaceName).delete();
        } else {
            return kubernetesClient.namespaces().withName(namespaceName).delete();
        }
    }

    public void applyNamespace(String namespaceName) {
        applyNamespace(namespaceName, null);

    }
    public void applyNamespace(String namespaceName, Map<String,String> labels) {
        if (StringUtils.isBlank(namespaceName)) {
            return;
        }
        OpenShiftClient openshiftClient = getOpenShiftClient();
        if (openshiftClient != null) {
            ProjectRequest entity = new ProjectRequest();
            ObjectMeta metadata = getOrCreateMetadata(entity);
            metadata.setName(namespaceName);
            String kubernetesClientNamespace = kubernetesClient.getNamespace();
            if (StringUtils.isNotBlank(kubernetesClientNamespace)) {
                Map<String, String> entityLabels = getOrCreateLabels(entity);
                if (labels != null) {
                    entityLabels.putAll(labels);
                } else {
                    // lets associate this new namespace with the project that it was created from
                    entityLabels.put("project", kubernetesClientNamespace);
                }
            }
            applyProjectRequest(entity);
        }
        else {
            Namespace entity = new Namespace();
            ObjectMeta metadata = getOrCreateMetadata(entity);
            metadata.setName(namespaceName);
            String kubernetesClientNamespace = kubernetesClient.getNamespace();
            if (StringUtils.isNotBlank(kubernetesClientNamespace)) {
                Map<String, String> entityLabels = getOrCreateLabels(entity);
                if (labels != null) {
                    entityLabels.putAll(labels);
                } else {
                    // lets associate this new namespace with the project that it was created from
                    entityLabels.put("project", kubernetesClientNamespace);
                }
            }
            applyNamespace(entity);
        }
    }

    /**
     * Returns true if the namespace is created
     */
    public boolean applyNamespace(Namespace entity) {
        String currentNamespace = getOrCreateMetadata(entity).getName();
        log.info("Creating currentNamespace: " + currentNamespace);
        String name = getName(entity);
        Objects.requireNonNull(name, "No name for " + entity );
        Namespace old = kubernetesClient.namespaces().withName(name).get();
        if (!isRunning(old)) {
            try {
                Object answer = kubernetesClient.namespaces().create(entity);
                logGeneratedEntity("Created Namespace: ", currentNamespace, entity, answer);
                return true;
            } catch (Exception e) {
                onApplyError("Failed to create Namespace: " + name + " due " + e.getMessage(), e);
            }
        }
        return false;
    }

    /**
     * Creates and return a project in openshift
     * @param project
     * @return
     */
    public boolean applyProject(Project project) {
        return applyProjectRequest(new ProjectRequestBuilder()
                .withDisplayName(project.getMetadata().getName())
                .withMetadata(project.getMetadata()).build());
    }

    /**
     * Returns true if the ProjectRequest is created
     */
    public boolean applyProjectRequest(ProjectRequest entity) {
        // Check whether project creation attempted before
        if (projectsCreated.contains(getName(entity))) {
            return false;
        }
        String currentNamespace = getOrCreateMetadata(entity).getName();
        log.info("Creating project: " + currentNamespace);
        String name = getName(entity);
        Objects.requireNonNull(name, "No name for " + entity);
        OpenShiftClient openshiftClient = getOpenShiftClient();
        if (openshiftClient == null) {
            log.warn("Cannot check for Project " + currentNamespace + " as not running against OpenShift!");
            return false;
        }
        boolean exists = checkNamespace(name);
        // We may want to be more fine-grained on the phase of the project
        if (!exists) {
            try {
                Object answer = openshiftClient.projectrequests().create(entity);
                // Add project to created projects
                projectsCreated.add(name);
                logGeneratedEntity("Created ProjectRequest: ", currentNamespace, entity, answer);
                return true;
            } catch (Exception e) {
                onApplyError("Failed to create ProjectRequest: " + name + " due " + e.getMessage(), e);
            }
        }
        return false;
    }

    public void applyReplicationController(ReplicationController replicationController, String sourceName) {
        String currentNamespace = getNamespace();
        String id = getName(replicationController);
        Objects.requireNonNull(id, "No name for " + replicationController + " " + sourceName);
        if (isServicesOnlyMode()) {
            log.debug("Only processing Services right now so ignoring ReplicationController: " + currentNamespace + ":" + id);
            return;
        }
        ReplicationController old = kubernetesClient.replicationControllers().inNamespace(currentNamespace).withName(id).get();
        if (isRunning(old)) {
            if (UserConfigurationCompare.configEqual(replicationController, old)) {
                log.info("ReplicationController has not changed so not doing anything");
            } else {
                ReplicationControllerSpec newSpec = replicationController.getSpec();
                ReplicationControllerSpec oldSpec = old.getSpec();
                if (rollingUpgrade) {
                    log.info("Rolling upgrade of the ReplicationController: " + currentNamespace + "/" + id);
                    // lets preserve the number of replicas currently running in the environment we are about to upgrade
                    if (rollingUpgradePreserveScale && newSpec != null && oldSpec != null) {
                        Integer replicas = oldSpec.getReplicas();
                        if (replicas != null) {
                            newSpec.setReplicas(replicas);
                        }
                    }
                    log.info("rollingUpgradePreserveScale " + rollingUpgradePreserveScale + " new replicas is " + (newSpec != null ? newSpec.getReplicas() : "<null>"));
                    kubernetesClient.replicationControllers().inNamespace(currentNamespace).withName(id).rolling().replace(replicationController);
                } else if (isRecreateMode()) {
                    log.info("Deleting ReplicationController: " + id);
                    kubernetesClient.replicationControllers().inNamespace(currentNamespace).withName(id).delete();
                    doCreateReplicationController(replicationController, currentNamespace, sourceName);
                } else {
                    log.info("Updating ReplicationController from " + sourceName + " namespace " + currentNamespace + " name " + getName(replicationController));
                    try {
                        Object answer = patchService.compareAndPatchEntity(currentNamespace, replicationController, old);
                        logGeneratedEntity("Updated replicationController: ", currentNamespace, replicationController, answer);

                        if (deletePodsOnReplicationControllerUpdate) {
                            kubernetesClient.pods().inNamespace(currentNamespace).withLabels(newSpec.getSelector()).delete();
                            log.info("Deleting any pods for the replication controller to ensure they use the new configuration");
                        } else {
                            log.info("Warning not deleted any pods so they could well be running with the old configuration!");
                        }
                    } catch (Exception e) {
                        onApplyError("Failed to update ReplicationController from " + sourceName + ". " + e + ". " + replicationController, e);
                    }
                }
            }
        } else {
            if (!isAllowCreate()) {
                log.warn("Creation disabled so not creating a ReplicationController from " + sourceName + " namespace " + currentNamespace + " name " + getName(replicationController));
            } else {
                doCreateReplicationController(replicationController, currentNamespace, sourceName);
            }
        }
    }

    protected void doCreateReplicationController(ReplicationController replicationController, String namespace, String sourceName) {
        log.info("Creating a ReplicationController from " + sourceName + " namespace " + namespace + " name " + getName(replicationController));
        try {
            Object answer;
            if (StringUtils.isNotBlank(namespace)) {
                answer = kubernetesClient.replicationControllers().inNamespace(namespace).create(replicationController);
            } else {
                answer =  kubernetesClient.replicationControllers().inNamespace(getNamespace()).create(replicationController);
            }
            logGeneratedEntity("Created ReplicationController: ", namespace, replicationController, answer);
        } catch (Exception e) {
            onApplyError("Failed to create ReplicationController from " + sourceName + ". " + e + ". " + replicationController, e);
        }
    }

    public void applyPod(Pod pod, String sourceName) {
        String currentNamespace = getNamespace();
        String id = getName(pod);
        Objects.requireNonNull(id, "No name for " + pod + " " + sourceName);
        if (isServicesOnlyMode()) {
            log.debug("Only processing Services right now so ignoring Pod: " + currentNamespace + ":" + id);
            return;
        }
        Pod old = kubernetesClient.pods().inNamespace(currentNamespace).withName(id).get();
        if (isRunning(old)) {
            if (UserConfigurationCompare.configEqual(pod, old)) {
                log.info("Pod has not changed so not doing anything");
            } else {
                if (isRecreateMode()) {
                    log.info("Deleting Pod: " + id);
                    kubernetesClient.pods().inNamespace(currentNamespace).withName(id).delete();
                    doCreatePod(pod, currentNamespace, sourceName);
                } else {
                    doPatchEntity(old, pod, currentNamespace, sourceName);
                }
            }
        } else {
            if (!isAllowCreate()) {
                log.warn("Creation disabled so not creating a pod from " + sourceName + " namespace " + currentNamespace + " name " + getName(pod));
            } else {
                doCreatePod(pod, currentNamespace, sourceName);
            }
        }
    }

    protected void doCreatePod(Pod pod, String namespace, String sourceName) {
        log.info("Creating a Pod from " + sourceName + " namespace " + namespace + " name " + getName(pod));
        try {
            Object answer;
            if (StringUtils.isNotBlank(namespace)) {
                answer = kubernetesClient.pods().inNamespace(namespace).create(pod);
            } else {
                answer = kubernetesClient.pods().inNamespace(getNamespace()).create(pod);
            }
            log.info("Created Pod result: " + answer);
        } catch (Exception e) {
            onApplyError("Failed to create Pod from " + sourceName + ". " + e + ". " + pod, e);
        }
    }

    protected void applyJob(Job job, String sourceName) {
        String currentNamespace = getNamespace();
        String id = getName(job);
        Objects.requireNonNull(id, "No name for " + job + " " + sourceName);
        if (isServicesOnlyMode()) {
            log.debug("Only processing Services right now so ignoring Job: " + currentNamespace + ":" + id);
            return;
        }
        // Not using createOrReplace() here (https://github.com/fabric8io/kubernetes-client/issues/1586)
        try {
            doCreateJob(job, currentNamespace, sourceName);
        } catch (KubernetesClientException exception) {
            if(exception.getStatus().getCode().equals(HttpURLConnection.HTTP_CONFLICT)) {
                Job old = kubernetesClient.batch().jobs().inNamespace(currentNamespace).withName(id).get();
                Job updatedJob = patchService.compareAndPatchEntity(currentNamespace, job, old);
                log.info("Updated Job: " + updatedJob.getMetadata().getName());
                return;
            }
            onApplyError("Failed to apply Job from " + job.getMetadata().getName(), exception);
        }
    }

    public void doCreateJob(Job job, String namespace, String sourceName) {
        if (StringUtils.isNotBlank(namespace)) {
            kubernetesClient.batch().jobs().inNamespace(namespace).create(job);
        } else {
            kubernetesClient.batch().jobs().inNamespace(getNamespace()).create(job);
        }
        log.info("Creating a Job from " + sourceName + " namespace " + namespace + " name " + getName(job));
    }

    public String getNamespace() {
        return namespace;
    }


    /**
     * Returns the namespace defined in the entity or the configured namespace
     */
    protected String getNamespace(HasMetadata entity) {
        String answer = KubernetesHelper.getNamespace(entity);
        if (StringUtils.isBlank(answer)) {
            answer = getNamespace();
        }
        // lest make sure the namespace exists
        applyNamespace(answer);
        return answer;
    }

    public void setNamespace(String namespace) {
        this.namespace = namespace;
    }

    public boolean isProcessTemplatesLocally() {
        return processTemplatesLocally;
    }

    public void setProcessTemplatesLocally(boolean processTemplatesLocally) {
        this.processTemplatesLocally = processTemplatesLocally;
    }

    public void setDeletePodsOnReplicationControllerUpdate(boolean deletePodsOnReplicationControllerUpdate) {
        this.deletePodsOnReplicationControllerUpdate = deletePodsOnReplicationControllerUpdate;
    }

    /**
     * Lets you configure the directory where JSON logging files should go
     */
    public void setLogJsonDir(File logJsonDir) {
        this.logJsonDir = logJsonDir;
    }

    public File getBasedir() {
        return basedir;
    }

    public void setBasedir(File basedir) {
        this.basedir = basedir;
    }

    protected boolean isRunning(HasMetadata entity) {
        return entity != null;
    }


    /**
     * Logs an error applying some JSON to Kubernetes and optionally throws an exception
     */
    protected void onApplyError(String message, Exception e) {
        log.error(message, e);
        throw new RuntimeException(message, e);
    }

    /**
     * Returns true if this controller allows new resources to be created in the given namespace
     */
    public boolean isAllowCreate() {
        return allowCreate;
    }

    public void setAllowCreate(boolean allowCreate) {
        this.allowCreate = allowCreate;
    }

    /**
     * If enabled then updates are performed by deleting the resource first then creating it
     */
    public boolean isRecreateMode() {
        return recreateMode;
    }

    public void setRecreateMode(boolean recreateMode) {
	this.recreateMode = recreateMode;
    }

    public void setServicesOnlyMode(boolean servicesOnlyMode) {
        this.servicesOnlyMode = servicesOnlyMode;
    }

    /**
     * If enabled then only services are created/updated to allow services to be created/updated across
     * a number of apps before any pods/replication controllers are updated
     */
    public boolean isServicesOnlyMode() {
        return servicesOnlyMode;
    }

    /**
     * If enabled then all services are ignored to avoid them being recreated. This is useful if you want to
     * recreate ReplicationControllers and Pods but leave Services as they are to avoid the clusterIP addresses
     * changing
     */
    public boolean isIgnoreServiceMode() {
        return ignoreServiceMode;
    }

    public void setIgnoreServiceMode(boolean ignoreServiceMode) {
        this.ignoreServiceMode = ignoreServiceMode;
    }

    public boolean isIgnoreRunningOAuthClients() {
        return ignoreRunningOAuthClients;
    }

    public void setIgnoreRunningOAuthClients(boolean ignoreRunningOAuthClients) {
        this.ignoreRunningOAuthClients = ignoreRunningOAuthClients;
    }

    /**
     * If enabled, persistent volume claims are not replaced (deleted and recreated) if already bound
     */
    public boolean isIgnoreBoundPersistentVolumeClaims() {
        return ignoreBoundPersistentVolumeClaims;
    }

    /**
     * Do not replace (delete and recreate) persistent volume claims if already bound
     */
    public void setIgnoreBoundPersistentVolumeClaims(boolean ignoreBoundPersistentVolumeClaims) {
        this.ignoreBoundPersistentVolumeClaims = ignoreBoundPersistentVolumeClaims;
    }

    public void setSupportOAuthClients(boolean supportOAuthClients) {
        this.supportOAuthClients = supportOAuthClients;
    }

    public void setRollingUpgrade(boolean rollingUpgrade) {
        this.rollingUpgrade = rollingUpgrade;
    }

    public void setRollingUpgradePreserveScale(boolean rollingUpgradePreserveScale) {
        this.rollingUpgradePreserveScale = rollingUpgradePreserveScale;
    }

    public void applyEntities(String fileName, Set<HasMetadata> entities, KitLogger serviceLogger,
                                 long serviceUrlWaitTimeSeconds) throws InterruptedException {

        applyStandardEntities(fileName, getK8sListWithNamespaceFirst(entities));
        logExposeServiceUrl(entities, serviceLogger, serviceUrlWaitTimeSeconds);
    }

    private void logExposeServiceUrl(Set<HasMetadata> entities, KitLogger serviceLogger, long serviceUrlWaitTimeSeconds) throws InterruptedException {
        String url = KubernetesHelper.getServiceExposeUrl(kubernetesClient, entities, serviceUrlWaitTimeSeconds, JKubeAnnotations.SERVICE_EXPOSE_URL.value());
        if (url != null) {
            serviceLogger.info("ExposeController Service URL: %s", url);
        }
    }


    private void applyStandardEntities(String fileName, List<HasMetadata> entities) {
        for (HasMetadata entity : entities) {
            if (entity instanceof Pod) {
                Pod pod = (Pod) entity;
                applyPod(pod, fileName);
            } else if (entity instanceof Service) {
                Service service = (Service) entity;
                applyService(service, fileName);
            } else if (entity instanceof ReplicationController) {
                ReplicationController replicationController = (ReplicationController) entity;
                applyReplicationController(replicationController, fileName);
            } else if (entity != null) {
                apply(entity, fileName);
            }
        }
    }

    public static List<HasMetadata> getK8sListWithNamespaceFirst(Collection<HasMetadata> k8sList) {
        return k8sList.stream().sorted((k1, k2) -> {
            if (isNamespaceOrProject(k1)) {
                return -1;
            } else if (isNamespaceOrProject(k2)) {
                return 1;
            }
            return 0;
        }).collect(Collectors.toList());
    }

    private static boolean isNamespaceOrProject(HasMetadata h) {
        return h instanceof Namespace || h instanceof Project;
    }
}<|MERGE_RESOLUTION|>--- conflicted
+++ resolved
@@ -196,16 +196,12 @@
             applyCustomResourceDefinition((CustomResourceDefinition) dto, sourceName);
         } else if (dto instanceof Job) {
             applyJob((Job) dto, sourceName);
-<<<<<<< HEAD
-        } else if (dto instanceof GenericCustomResource) {
-            applyGenericCustomResource((GenericCustomResource) dto, sourceName);
-=======
-
         } else if (dto instanceof Namespace) {
             applyNamespace((Namespace) dto);
         } else if (dto instanceof Project) {
             applyProject((Project) dto);
->>>>>>> cf887356
+        } else if (dto instanceof GenericCustomResource) {
+            applyGenericCustomResource((GenericCustomResource) dto, sourceName);
         } else if (dto instanceof HasMetadata) {
             HasMetadata entity = (HasMetadata) dto;
             try {
